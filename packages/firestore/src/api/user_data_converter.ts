/**
 * Copyright 2017 Google Inc.
 *
 * Licensed under the Apache License, Version 2.0 (the "License");
 * you may not use this file except in compliance with the License.
 * You may obtain a copy of the License at
 *
 *   http://www.apache.org/licenses/LICENSE-2.0
 *
 * Unless required by applicable law or agreed to in writing, software
 * distributed under the License is distributed on an "AS IS" BASIS,
 * WITHOUT WARRANTIES OR CONDITIONS OF ANY KIND, either express or implied.
 * See the License for the specific language governing permissions and
 * limitations under the License.
 */

import { Timestamp } from '../api/timestamp';
import { DatabaseId } from '../core/database_info';
import { DocumentKey } from '../model/document_key';
import { FieldValue, ObjectValue } from '../model/field_value';
import {
  ArrayValue,
  BlobValue,
  BooleanValue,
  DoubleValue,
  GeoPointValue,
  IntegerValue,
  NullValue,
  RefValue,
  StringValue,
  TimestampValue
} from '../model/field_value';
import {
  FieldMask,
  FieldTransform,
  Mutation,
  PatchMutation,
  Precondition,
  ServerTimestampTransform,
  SetMutation,
  TransformMutation
} from '../model/mutation';
import { FieldPath } from '../model/path';
import { assert, fail } from '../util/assert';
import { Code, FirestoreError } from '../util/error';
import { isPlainObject, valueDescription } from '../util/input_validation';
import { AnyJs, primitiveComparator } from '../util/misc';
import * as objUtils from '../util/obj';
import { Dict } from '../util/obj';
import { SortedMap } from '../util/sorted_map';
import * as typeUtils from '../util/types';

import { Blob } from './blob';
import {
  FieldPath as ExternalFieldPath,
  fromDotSeparatedString
} from './field_path';
import {
  DeleteFieldValueImpl,
  FieldValueImpl,
  ServerTimestampFieldValueImpl
} from './field_value';
import { GeoPoint } from './geo_point';

const RESERVED_FIELD_REGEX = /^__.*__$/;

/** The result of parsing document data (e.g. for a setData call). */
export class ParsedSetData {
  constructor(
    readonly data: ObjectValue,
    readonly fieldMask: FieldMask | null,
    readonly fieldTransforms: FieldTransform[]
  ) {}

  toMutations(key: DocumentKey, precondition: Precondition): Mutation[] {
    const mutations = [] as Mutation[];
    if (this.fieldMask !== null) {
      mutations.push(
        new PatchMutation(key, this.data, this.fieldMask, precondition)
      );
    } else {
      mutations.push(new SetMutation(key, this.data, precondition));
    }
    if (this.fieldTransforms.length > 0) {
      mutations.push(new TransformMutation(key, this.fieldTransforms));
    }
    return mutations;
  }
}

/** The result of parsing "update" data (i.e. for an updateData call). */
export class ParsedUpdateData {
  constructor(
    readonly data: ObjectValue,
    readonly fieldMask: FieldMask,
    readonly fieldTransforms: FieldTransform[]
  ) {}

  toMutations(key: DocumentKey, precondition: Precondition): Mutation[] {
    const mutations = [
      new PatchMutation(key, this.data, this.fieldMask, precondition)
    ] as Mutation[];
    if (this.fieldTransforms.length > 0) {
      mutations.push(new TransformMutation(key, this.fieldTransforms));
    }
    return mutations;
  }
}

/*
 * Represents what type of API method provided the data being parsed; useful
 * for determining which error conditions apply during parsing and providing
 * better error messages.
 */
enum UserDataSource {
  Set,
  Update,
  MergeSet,
  QueryValue // from a where clause or cursor bound
}

function isWrite(dataSource: UserDataSource) {
  switch (dataSource) {
    case UserDataSource.Set: // fall through
    case UserDataSource.MergeSet: // fall through
    case UserDataSource.Update:
      return true;
    case UserDataSource.QueryValue:
      return false;
    default:
      throw fail(`Unexpected case for UserDataSource: ${dataSource}`);
  }
}

/** A "context" object passed around while parsing user data. */
class ParseContext {
  readonly fieldTransforms: FieldTransform[];
  readonly fieldMask: FieldPath[];
  /**
   * Initializes a ParseContext with the given source and path.
   *
   * @param dataSource Indicates what kind of API method this data came from.
   * @param methodName The name of the method the user called to create this
   *     ParseContext.
   * @param path A path within the object being parsed. This could be an empty
   *     path (in which case the context represents the root of the data being
   *     parsed), or a nonempty path (indicating the context represents a nested
   *     location within the data).
   * @param arrayElement Whether or not this context corresponds to an element
   *     of an array.
   * @param fieldTransforms A mutable list of field transforms encountered while
   *     parsing the data.
   * @param fieldMask A mutable list of field paths encountered while parsing
   *     the data.
   *
   * TODO(b/34871131): We don't support array paths right now, so path can be
   * null to indicate the context represents any location within an array (in
   * which case certain features will not work and errors will be somewhat
   * compromised).
   */
  constructor(
    readonly dataSource: UserDataSource,
    readonly methodName: string,
    readonly path: FieldPath | null,
    readonly arrayElement?: boolean,
    fieldTransforms?: FieldTransform[],
    fieldMask?: FieldPath[]
  ) {
    // Minor hack: If fieldTransforms is undefined, we assume this is an
    // external call and we need to validate the entire path.
    if (fieldTransforms === undefined) {
      this.validatePath();
    }
    this.arrayElement = arrayElement !== undefined ? arrayElement : false;
    this.fieldTransforms = fieldTransforms || [];
    this.fieldMask = fieldMask || [];
  }

  childContextForField(field: string): ParseContext {
    const childPath = this.path == null ? null : this.path.child(field);
    const context = new ParseContext(
      this.dataSource,
      this.methodName,
      childPath,
      /*arrayElement=*/ false,
      this.fieldTransforms,
      this.fieldMask
    );
    context.validatePathSegment(field);
    return context;
  }

  childContextForFieldPath(field: FieldPath): ParseContext {
    const childPath = this.path == null ? null : this.path.child(field);
    const context = new ParseContext(
      this.dataSource,
      this.methodName,
      childPath,
      /*arrayElement=*/ false,
      this.fieldTransforms,
      this.fieldMask
    );
    context.validatePath();
    return context;
  }

  childContextForArray(index: number): ParseContext {
    // TODO(b/34871131): We don't support array paths right now; so make path
    // null.
    return new ParseContext(
      this.dataSource,
      this.methodName,
      /*path=*/ null,
      /*arrayElement=*/ true,
      this.fieldTransforms,
      this.fieldMask
    );
  }

  createError(reason: string): Error {
    const fieldDescription =
      this.path === null || this.path.isEmpty()
        ? ''
        : ` (found in field ${this.path.toString()})`;
    return new FirestoreError(
      Code.INVALID_ARGUMENT,
      `Function ${this.methodName}() called with invalid data. ` +
        reason +
        fieldDescription
    );
  }

  private validatePath() {
    // TODO(b/34871131): Remove null check once we have proper paths for fields
    // within arrays.
    if (this.path === null) {
      return;
    }
    for (let i = 0; i < this.path.length; i++) {
      this.validatePathSegment(this.path.get(i));
    }
  }

  private validatePathSegment(segment: string) {
    if (isWrite(this.dataSource) && RESERVED_FIELD_REGEX.test(segment)) {
      throw this.createError('Document fields cannot begin and end with __');
    }
  }
}
/**
 * An interface that allows arbitrary pre-converting of user data. This
 * abstraction allows for, e.g.:
 *  * The public API to convert DocumentReference objects to DocRef objects,
 *    avoiding a circular dependency between user_data_converter.ts and
 *    database.ts
 *  * Tests to convert test-only sentinels (e.g. '<DELETE>') into types
 *    compatible with UserDataConverter.
 *
 * Returns the converted value (can return back the input to act as a no-op).
 *
 * It can also throw an Error which will be wrapped into a friendly message.
 */
export type DataPreConverter = (input: AnyJs) => AnyJs;

/**
 * A placeholder object for DocumentReferences in this file, in order to
 * avoid a circular dependency. See the comments for `DataPreConverter` for
 * the full context.
 */
export class DocumentKeyReference {
  constructor(public databaseId: DatabaseId, public key: DocumentKey) {}
}

/**
 * Helper for parsing raw user input (provided via the API) into internal model
 * classes.
 */
export class UserDataConverter {
  constructor(private preConverter: DataPreConverter) {}

  /** Parse document data from a non-merge set() call. */
  parseSetData(methodName: string, input: AnyJs): ParsedSetData {
    const context = new ParseContext(
      UserDataSource.Set,
      methodName,
      FieldPath.EMPTY_PATH
    );
    validatePlainObject('Data must be an object, but it was:', context, input);

    const updateData = this.parseData(input, context);

    return new ParsedSetData(
      updateData as ObjectValue,
      /* fieldMask= */ null,
      context.fieldTransforms
    );
  }

  /** Parse document data from a set() call with '{merge:true}'. */
  parseMergeData(methodName: string, input: AnyJs): ParsedSetData {
    const context = new ParseContext(
      UserDataSource.MergeSet,
      methodName,
      FieldPath.EMPTY_PATH
    );
    validatePlainObject('Data must be an object, but it was:', context, input);

    const updateData = this.parseData(input, context);
    const fieldMask = new FieldMask(context.fieldMask);
    return new ParsedSetData(
      updateData as ObjectValue,
      fieldMask,
      context.fieldTransforms
    );
  }

  /** Parse update data from an update() call. */
  parseUpdateData(methodName: string, input: AnyJs): ParsedUpdateData {
    const context = new ParseContext(
      UserDataSource.Update,
      methodName,
      FieldPath.EMPTY_PATH
    );
    validatePlainObject('Data must be an object, but it was:', context, input);

    const fieldMaskPaths = [] as FieldPath[];
    let updateData = ObjectValue.EMPTY;
    objUtils.forEach(input as Dict<AnyJs>, (key, value) => {
      const path = fieldPathFromDotSeparatedString(methodName, key);

      const childContext = context.childContextForFieldPath(path);
      value = this.runPreConverter(value, childContext);
      if (value instanceof DeleteFieldValueImpl) {
        // Add it to the field mask, but don't add anything to updateData.
        fieldMaskPaths.push(path);
      } else {
        const parsedValue = this.parseData(value, childContext);
        if (parsedValue != null) {
          fieldMaskPaths.push(path);
          updateData = updateData.set(path, parsedValue);
        }
      }
    });

    const mask = new FieldMask(fieldMaskPaths);
    return new ParsedUpdateData(updateData, mask, context.fieldTransforms);
  }

  /** Parse update data from a list of field/value arguments. */
  parseUpdateVarargs(
    methodName: string,
    field: string | ExternalFieldPath,
    value: AnyJs,
    moreFieldsAndValues: AnyJs[]
  ): ParsedUpdateData {
    const context = new ParseContext(
      UserDataSource.Update,
      methodName,
      FieldPath.EMPTY_PATH
    );
    const keys = [fieldPathFromArgument(methodName, field)];
    const values = [value];

    if (moreFieldsAndValues.length % 2 !== 0) {
      throw new FirestoreError(
        Code.INVALID_ARGUMENT,
        `Function ${methodName}() needs to be called with an even number ` +
          'of arguments that alternate between field names and values.'
      );
    }

    for (let i = 0; i < moreFieldsAndValues.length; i += 2) {
      keys.push(
        fieldPathFromArgument(methodName, moreFieldsAndValues[i] as
          | string
          | ExternalFieldPath)
      );
      values.push(moreFieldsAndValues[i + 1]);
    }

    const fieldMaskPaths = [] as FieldPath[];
    let updateData = ObjectValue.EMPTY;

    for (let i = 0; i < keys.length; ++i) {
      const path = keys[i];
      const childContext = context.childContextForFieldPath(path);
      const value = this.runPreConverter(values[i], childContext);
      if (value instanceof DeleteFieldValueImpl) {
        // Add it to the field mask, but don't add anything to updateData.
        fieldMaskPaths.push(path);
      } else {
        const parsedValue = this.parseData(value, childContext);
        if (parsedValue != null) {
          fieldMaskPaths.push(path);
          updateData = updateData.set(path, parsedValue);
        }
      }
    }

    const mask = new FieldMask(fieldMaskPaths);
    return new ParsedUpdateData(updateData, mask, context.fieldTransforms);
  }

  /**
   * Parse a "query value" (e.g. value in a where filter or a value in a cursor
   * bound).
   */
  parseQueryValue(methodName: string, input: AnyJs): FieldValue {
    const context = new ParseContext(
      UserDataSource.QueryValue,
      methodName,
      FieldPath.EMPTY_PATH
    );
    const parsed = this.parseData(input, context);
    assert(parsed != null, 'Parsed data should not be null.');
    assert(
      context.fieldTransforms.length === 0,
      'Field transforms should have been disallowed.'
    );
    return parsed!;
  }

  /** Sends data through this.preConverter, handling any thrown errors. */
  private runPreConverter(input: AnyJs, context: ParseContext): AnyJs {
    try {
      return this.preConverter(input);
    } catch (e) {
      const message = errorMessage(e);
      throw context.createError(message);
    }
  }

  /**
   * Internal helper for parsing user data.
   *
   * @param input Data to be parsed.
   * @param context A context object representing the current path being parsed,
   * the source of the data being parsed, etc.
   * @return The parsed value, or null if the value was a FieldValue sentinel
   * that should not be included in the resulting parsed data.
   */
  private parseData(input: AnyJs, context: ParseContext): FieldValue | null {
    input = this.runPreConverter(input, context);
    if (looksLikeJsonObject(input)) {
      validatePlainObject('Unsupported field value:', context, input);
      return this.parseObject(input as Dict<AnyJs>, context);
    } else {
      // If context.path is null we are inside an array and we don't support
      // field mask paths more granular than the top-level array.
      if (context.path) {
        context.fieldMask.push(context.path);
      }

      if (input instanceof Array) {
        // TODO(b/34871131): Include the path containing the array in the error
        // message.
        if (context.arrayElement) {
          throw context.createError('Nested arrays are not supported');
        }
        return this.parseArray(input as AnyJs[], context);
      } else if (input instanceof FieldValueImpl) {
        // parseSentinelFieldValue() may add a FieldTransform, but we return
        // null since nothing should be included in the actual parsed data.
        this.parseSentinelFieldValue(input, context);
        return null;
      } else {
        return this.parseScalarValue(input, context);
      }
    }
  }

  private parseArray(array: AnyJs[], context: ParseContext): FieldValue {
    const result = [] as FieldValue[];
    let entryIndex = 0;
    for (const entry of array) {
      let parsedEntry = this.parseData(
        entry,
        context.childContextForArray(entryIndex)
      );
      if (parsedEntry == null) {
        // Just include nulls in the array for fields being replaced with a
        // sentinel.
        parsedEntry = NullValue.INSTANCE;
      }
      result.push(parsedEntry);
      entryIndex++;
    }
    return new ArrayValue(result);
  }

  private parseObject(obj: Dict<AnyJs>, context: ParseContext): FieldValue {
    let result = new SortedMap<string, FieldValue>(primitiveComparator);
    objUtils.forEach(obj, (key: string, val: AnyJs) => {
      const parsedValue = this.parseData(
        val,
        context.childContextForField(key)
      );
      if (parsedValue != null) {
        result = result.insert(key, parsedValue);
      }
    });
    return new ObjectValue(result);
  }

  /**
   * Helper to parse a scalar value (i.e. not an Object or Array)
   *
   * @return The parsed value, or null if the value was a FieldValue sentinel
   * that should not be included in the resulting parsed data.
   */
  private parseScalarValue(
    value: AnyJs,
    context: ParseContext
  ): FieldValue | null {
    if (value === null) {
      return NullValue.INSTANCE;
    } else if (typeof value === 'number') {
      if (typeUtils.isSafeInteger(value)) {
        return new IntegerValue(value);
      } else {
        return new DoubleValue(value);
      }
    } else if (typeof value === 'boolean') {
      return BooleanValue.of(value);
    } else if (typeof value === 'string') {
      return new StringValue(value);
    } else if (value instanceof Date) {
      return new TimestampValue(Timestamp.fromDate(value));
    } else if (value instanceof Timestamp) {
      // Firestore backend truncates precision down to microseconds. To ensure
      // offline mode works the same with regards to truncation, perform the
      // truncation immediately without waiting for the backend to do that.
      return new TimestampValue(
        new Timestamp(
          value.seconds,
          Math.floor(value.nanoseconds / 1000) * 1000
        )
      );
    } else if (value instanceof GeoPoint) {
      return new GeoPointValue(value);
    } else if (value instanceof Blob) {
      return new BlobValue(value);
    } else if (value instanceof DocumentKeyReference) {
      return new RefValue(value.databaseId, value.key);
<<<<<<< HEAD
    } else if (value instanceof FieldValueImpl) {
      if (value instanceof DeleteFieldValueImpl) {
        if (context.dataSource === UserDataSource.MergeSet) {
          return null;
        } else if (context.dataSource === UserDataSource.Update) {
          assert(
            context.path == null || context.path.length > 0,
            'FieldValue.delete() at the top level should have already' +
              ' been handled.'
          );
          throw context.createError(
            'FieldValue.delete() can only appear at the top level ' +
              'of your update data'
          );
        } else {
          // We shouldn't encounter delete sentinels for queries or non-merge
          // set() calls.
          throw context.createError(
            'FieldValue.delete() can only be used with update() and set() with {merge:true}'
          );
        }
      } else if (value instanceof ServerTimestampFieldValueImpl) {
        if (!isWrite(context.dataSource)) {
          throw context.createError(
            'FieldValue.serverTimestamp() can only be used with set()' +
              ' and update()'
          );
        }
        if (context.path === null) {
          throw context.createError(
            'FieldValue.serverTimestamp() is not currently' +
              ' supported inside arrays'
          );
        }
        context.fieldTransforms.push(
          new FieldTransform(context.path, ServerTimestampTransform.instance)
        );

        // Return null so this value is omitted from the parsed result.
        return null;
      } else {
        return fail('Unknown FieldValue type: ' + value);
      }
=======
>>>>>>> 541fbbef
    } else {
      throw context.createError(
        `Unsupported field value: ${valueDescription(value)}`
      );
    }
  }

  /**
   * "Parses" the provided FieldValueImpl, adding any necessary transforms to
   * context.fieldTransforms.
   */
  private parseSentinelFieldValue(
    value: FieldValueImpl,
    context: ParseContext
  ): void {
    // Sentinels are only supported with writes, and not within arrays.
    if (!isWrite(context.dataSource)) {
      throw context.createError(
        `${value.methodName} can only be used with update() and set()`
      );
    }
    if (context.path === null) {
      throw context.createError(
        `${value.methodName} is not currently supported inside arrays`
      );
    }

    if (value instanceof DeleteFieldValueImpl) {
      if (context.dataSource === UserDataSource.MergeSet) {
        // No transform to add for a delete, so we do nothing.
      } else if (context.dataSource === UserDataSource.Update) {
        assert(
          context.path == null || context.path.length > 0,
          'FieldValue.delete() at the top level should have already' +
            ' been handled.'
        );
        throw context.createError(
          'FieldValue.delete() can only appear at the top level ' +
            'of your update data'
        );
      } else {
        // We shouldn't encounter delete sentinels for queries or non-merge set() calls.
        throw context.createError(
          'FieldValue.delete() cannot be used with set() unless you pass ' +
            '{merge:true}'
        );
      }
    } else if (value instanceof ServerTimestampFieldValueImpl) {
      context.fieldTransforms.push(
        new FieldTransform(context.path, ServerTimestampTransform.instance)
      );
    } else {
      fail('Unknown FieldValue type: ' + value);
    }
  }
}

/**
 * Checks whether an object looks like a JSON object that should be converted
 * into a struct. Normal class/prototype instances are considered to look like
 * JSON objects since they should be converted to a struct value. Arrays, Dates,
 * GeoPoints, etc. are not considered to look like JSON objects since they map
 * to specific FieldValue types other than ObjectValue.
 */
function looksLikeJsonObject(input: AnyJs): boolean {
  return (
    typeof input === 'object' &&
    input !== null &&
    !(input instanceof Array) &&
    !(input instanceof Date) &&
    !(input instanceof Timestamp) &&
    !(input instanceof GeoPoint) &&
    !(input instanceof Blob) &&
    !(input instanceof DocumentKeyReference) &&
    !(input instanceof FieldValueImpl)
  );
}

function validatePlainObject(
  message: string,
  context: ParseContext,
  input: AnyJs
) {
  if (!looksLikeJsonObject(input) || !isPlainObject(input)) {
    const description = valueDescription(input);
    if (description === 'an object') {
      // Massage the error if it was an object.
      throw context.createError(message + ' a custom object');
    } else {
      throw context.createError(message + ' ' + description);
    }
  }
}

/**
 * Helper that calls fromDotSeparatedString() but wraps any error thrown.
 */
export function fieldPathFromArgument(
  methodName: string,
  path: string | ExternalFieldPath
): FieldPath {
  if (path instanceof ExternalFieldPath) {
    return path._internalPath;
  } else if (typeof path === 'string') {
    return fieldPathFromDotSeparatedString(methodName, path);
  } else {
    const message = 'Field path arguments must be of type string or FieldPath.';
    throw new FirestoreError(
      Code.INVALID_ARGUMENT,
      `Function ${methodName}() called with invalid data. ${message}`
    );
  }
}

/**
 * Wraps fromDotSeparatedString with an error message about the method that
 * was thrown.
 * @param methodName The publicly visible method name
 * @param path The dot-separated string form of a field path which will be split
 * on dots.
 */
function fieldPathFromDotSeparatedString(
  methodName: string,
  path: string
): FieldPath {
  try {
    return fromDotSeparatedString(path)._internalPath;
  } catch (e) {
    const message = errorMessage(e);
    throw new FirestoreError(
      Code.INVALID_ARGUMENT,
      `Function ${methodName}() called with invalid data. ${message}`
    );
  }
}

/**
 * Extracts the message from a caught exception, which should be an Error object
 * though JS doesn't guarantee that.
 */
function errorMessage(error: Error | object): string {
  return error instanceof Error ? error.message : error.toString();
}<|MERGE_RESOLUTION|>--- conflicted
+++ resolved
@@ -542,52 +542,6 @@
       return new BlobValue(value);
     } else if (value instanceof DocumentKeyReference) {
       return new RefValue(value.databaseId, value.key);
-<<<<<<< HEAD
-    } else if (value instanceof FieldValueImpl) {
-      if (value instanceof DeleteFieldValueImpl) {
-        if (context.dataSource === UserDataSource.MergeSet) {
-          return null;
-        } else if (context.dataSource === UserDataSource.Update) {
-          assert(
-            context.path == null || context.path.length > 0,
-            'FieldValue.delete() at the top level should have already' +
-              ' been handled.'
-          );
-          throw context.createError(
-            'FieldValue.delete() can only appear at the top level ' +
-              'of your update data'
-          );
-        } else {
-          // We shouldn't encounter delete sentinels for queries or non-merge
-          // set() calls.
-          throw context.createError(
-            'FieldValue.delete() can only be used with update() and set() with {merge:true}'
-          );
-        }
-      } else if (value instanceof ServerTimestampFieldValueImpl) {
-        if (!isWrite(context.dataSource)) {
-          throw context.createError(
-            'FieldValue.serverTimestamp() can only be used with set()' +
-              ' and update()'
-          );
-        }
-        if (context.path === null) {
-          throw context.createError(
-            'FieldValue.serverTimestamp() is not currently' +
-              ' supported inside arrays'
-          );
-        }
-        context.fieldTransforms.push(
-          new FieldTransform(context.path, ServerTimestampTransform.instance)
-        );
-
-        // Return null so this value is omitted from the parsed result.
-        return null;
-      } else {
-        return fail('Unknown FieldValue type: ' + value);
-      }
-=======
->>>>>>> 541fbbef
     } else {
       throw context.createError(
         `Unsupported field value: ${valueDescription(value)}`
